--- conflicted
+++ resolved
@@ -186,14 +186,10 @@
             p_ball += v_ball * dt
             v_ball += GRAVITY * dt
             r = np.linalg.norm(p_ball - TASK_SPACE_P)
-<<<<<<< HEAD
             # use compute_task_space_goal to find impact position
             # then run ikin to find joint angles and Jac
             # to find the condition number
             if r < TASK_SPACE_R * 0.9 and p_ball[2] > 0:
-=======
-            if r < TASK_SPACE_R * 0.95 and p_ball[2] > 0:
->>>>>>> 103e8a33
                 p_impact = p_ball
                 t_impact_from_now = t
                 pd_ball_impact = v_ball
